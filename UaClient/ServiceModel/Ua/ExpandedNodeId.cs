--- conflicted
+++ resolved
@@ -9,12 +9,8 @@
 
 namespace Workstation.ServiceModel.Ua
 {
-<<<<<<< HEAD
+    [DataTypeId(DataTypeIds.ExpandedNodeId)]
     public sealed class ExpandedNodeId : IEquatable<ExpandedNodeId?>
-=======
-    [DataTypeId(DataTypeIds.ExpandedNodeId)]
-    public sealed class ExpandedNodeId : IEquatable<ExpandedNodeId>
->>>>>>> afd69e09
     {
         public static readonly ExpandedNodeId Null = new ExpandedNodeId(0);
 
