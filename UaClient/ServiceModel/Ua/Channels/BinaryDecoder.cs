--- conflicted
+++ resolved
@@ -896,7 +896,6 @@
             return value;
         }
 
-<<<<<<< HEAD
         public object ReadMessage()
         {
             try
@@ -930,14 +929,13 @@
             }        
         }
 
-=======
+
         /// <summary>
         /// Reads an enumeration value from the stream.
         /// </summary>
         /// <param name="fieldName">The field name.</param>
         /// <returns>The value.</returns>
         /// <seealso href="https://reference.opcfoundation.org/v104/Core/docs/Part6/5.2.4/">OPC UA specification Part 6: Mappings, 5.2.4</seealso>
->>>>>>> afd69e09
         public T ReadEnumeration<T>(string? fieldName)
             where T : struct, IConvertible
         {
