﻿// Copyright (c) Converter Systems LLC. All rights reserved.
// Licensed under the MIT license. See LICENSE file in the project root for full license information.

using System;
using System.Collections.Generic;
using System.Diagnostics.CodeAnalysis;
using System.Globalization;
using System.IO;
using System.Linq;
using System.Reflection;
using System.Text;
using System.Xml.Linq;

namespace Workstation.ServiceModel.Ua.Channels
{
    /// <summary>
    /// An encoder for the OPC UA Binary DataEncoding.
    /// </summary>
    /// <seealso href="https://reference.opcfoundation.org/v104/Core/docs/Part6/5.2.1/">OPC UA specification Part 6: Mappings, 5.2.1</seealso>
    public sealed class BinaryEncoder : IEncoder, IDisposable
    {
        private const long _minFileTime = 504911232000000000L;
        private readonly Stream _stream;
        private readonly IEncodingContext _context;
        private readonly Encoding _encoding;
        private readonly BinaryWriter _writer;

        public BinaryEncoder(Stream stream, IEncodingContext? context = null, bool keepStreamOpen = false)
        {
            if (stream == null)
            {
                throw new ArgumentNullException(nameof(stream));
            }

            _stream = stream;
            _context = context ?? new DefaultEncodingContext();
            _encoding = new UTF8Encoding(false, false);
            _writer = new BinaryWriter(_stream, _encoding, keepStreamOpen);
        }

        public int Position
        {
            get { return (int)_stream.Position; }
            set { _stream.Position = value; }
        }

        public void Dispose()
        {
            if (_writer != null)
            {
                _writer.Dispose();
            }
        }

        public void PushNamespace(string namespaceUri)
        {
        }

        public void PopNamespace()
        {
        }

        /// <summary>
        /// Writes a boolean value to the stream.
        /// </summary>
        /// <param name="fieldName">The field name.</param>
        /// <param name="value">The value.</param>
        /// <seealso href="https://reference.opcfoundation.org/v104/Core/docs/Part6/5.2.2/#5.2.2.1">OPC UA specification Part 6: Mappings, 5.2.2.1</seealso>
        public void WriteBoolean(string? fieldName, bool value)
        {
            _writer.Write(value);
        }

        /// <summary>
        /// Writes a signed byte value to the stream.
        /// </summary>
        /// <param name="fieldName">The field name.</param>
        /// <param name="value">The value.</param>
        /// <seealso href="https://reference.opcfoundation.org/v104/Core/docs/Part6/5.2.2/#5.2.2.2">OPC UA specification Part 6: Mappings, 5.2.2.2</seealso>
        public void WriteSByte(string? fieldName, sbyte value)
        {
            _writer.Write(value);
        }

        /// <summary>
        /// Writes an unsigned byte value to the stream.
        /// </summary>
        /// <param name="fieldName">The field name.</param>
        /// <param name="value">The value.</param>
        /// <seealso href="https://reference.opcfoundation.org/v104/Core/docs/Part6/5.2.2/#5.2.2.2">OPC UA specification Part 6: Mappings, 5.2.2.2</seealso>
        public void WriteByte(string? fieldName, byte value)
        {
            _writer.Write(value);
        }

        /// <summary>
        /// Writes a signed short value to the stream.
        /// </summary>
        /// <param name="fieldName">The field name.</param>
        /// <param name="value">The value.</param>
        /// <seealso href="https://reference.opcfoundation.org/v104/Core/docs/Part6/5.2.2/#5.2.2.2">OPC UA specification Part 6: Mappings, 5.2.2.2</seealso>
        public void WriteInt16(string? fieldName, short value)
        {
            _writer.Write(value);
        }

        /// <summary>
        /// Writes a unsigned short value to the stream.
        /// </summary>
        /// <param name="fieldName">The field name.</param>
        /// <param name="value">The value.</param>
        /// <seealso href="https://reference.opcfoundation.org/v104/Core/docs/Part6/5.2.2/#5.2.2.2">OPC UA specification Part 6: Mappings, 5.2.2.2</seealso>
        public void WriteUInt16(string? fieldName, ushort value)
        {
            _writer.Write(value);
        }

        /// <summary>
        /// Writes a signed integer value to the stream.
        /// </summary>
        /// <param name="fieldName">The field name.</param>
        /// <param name="value">The value.</param>
        /// <seealso href="https://reference.opcfoundation.org/v104/Core/docs/Part6/5.2.2/#5.2.2.2">OPC UA specification Part 6: Mappings, 5.2.2.2</seealso>
        public void WriteInt32(string? fieldName, int value)
        {
            _writer.Write(value);
        }

        /// <summary>
        /// Writes an unsigned integer value to the stream.
        /// </summary>
        /// <param name="fieldName">The field name.</param>
        /// <param name="value">The value.</param>
        /// <seealso href="https://reference.opcfoundation.org/v104/Core/docs/Part6/5.2.2/#5.2.2.2">OPC UA specification Part 6: Mappings, 5.2.2.2</seealso>
        public void WriteUInt32(string? fieldName, uint value)
        {
            _writer.Write(value);
        }

        /// <summary>
        /// Writes a signed long integer value to the stream.
        /// </summary>
        /// <param name="fieldName">The field name.</param>
        /// <param name="value">The value.</param>
        /// <seealso href="https://reference.opcfoundation.org/v104/Core/docs/Part6/5.2.2/#5.2.2.2">OPC UA specification Part 6: Mappings, 5.2.2.2</seealso>
        public void WriteInt64(string? fieldName, long value)
        {
            _writer.Write(value);
        }

        /// <summary>
        /// Writes an unsigned long integer value to the stream.
        /// </summary>
        /// <param name="fieldName">The field name.</param>
        /// <param name="value">The value.</param>
        /// <seealso href="https://reference.opcfoundation.org/v104/Core/docs/Part6/5.2.2/#5.2.2.2">OPC UA specification Part 6: Mappings, 5.2.2.2</seealso>
        public void WriteUInt64(string? fieldName, ulong value)
        {
            _writer.Write(value);
        }

        /// <summary>
        /// Writes a floating point value to the stream.
        /// </summary>
        /// <param name="fieldName">The field name.</param>
        /// <param name="value">The value.</param>
        /// <seealso href="https://reference.opcfoundation.org/v104/Core/docs/Part6/5.2.2/#5.2.2.3">OPC UA specification Part 6: Mappings, 5.2.2.3</seealso>
        public void WriteFloat(string? fieldName, float value)
        {
            _writer.Write(value);
        }

        /// <summary>
        /// Writes a double precision floating point value to the stream.
        /// </summary>
        /// <param name="fieldName">The field name.</param>
        /// <param name="value">The value.</param>
        /// <seealso href="https://reference.opcfoundation.org/v104/Core/docs/Part6/5.2.2/#5.2.2.3">OPC UA specification Part 6: Mappings, 5.2.2.3</seealso>
        public void WriteDouble(string? fieldName, double value)
        {
            _writer.Write(value);
        }

        /// <summary>
        /// Writes a string to the stream.
        /// </summary>
        /// <param name="fieldName">The field name.</param>
        /// <param name="value">The value.</param>
        /// <seealso href="https://reference.opcfoundation.org/v104/Core/docs/Part6/5.2.2/#5.2.2.4">OPC UA specification Part 6: Mappings, 5.2.2.4</seealso>
        public void WriteString(string? fieldName, string? value)
        {
            if (value == null)
            {
                _writer.Write(-1);
                return;
            }

            WriteByteString(null, _encoding.GetBytes(value));
        }

        /// <summary>
        /// Writes a date time value to the stream.
        /// </summary>
        /// <param name="fieldName">The field name.</param>
        /// <param name="value">The value.</param>
        /// <seealso href="https://reference.opcfoundation.org/v104/Core/docs/Part6/5.2.2/#5.2.2.5">OPC UA specification Part 6: Mappings, 5.2.2.5</seealso>
        public void WriteDateTime(string? fieldName, DateTime value)
        {
            if (value.Kind == DateTimeKind.Local)
            {
                value = value.ToUniversalTime();
            }

            if (value.Ticks < _minFileTime)
            {
                _writer.Write(0L);
                return;
            }

            _writer.Write(value.ToFileTimeUtc());
        }

        /// <summary>
        /// Writes a GUID to the stream.
        /// </summary>
        /// <param name="fieldName">The field name.</param>
        /// <param name="value">The value.</param>
        /// <seealso href="https://reference.opcfoundation.org/v104/Core/docs/Part6/5.2.2/#5.2.2.6">OPC UA specification Part 6: Mappings, 5.2.2.6</seealso>
        public void WriteGuid(string? fieldName, Guid value)
        {
            _writer.Write(value.ToByteArray());
        }

        /// <summary>
        /// Writes a byte string to the stream.
        /// </summary>
        /// <param name="fieldName">The field name.</param>
        /// <param name="value">The value.</param>
        /// <seealso href="https://reference.opcfoundation.org/v104/Core/docs/Part6/5.2.2/#5.2.2.7">OPC UA specification Part 6: Mappings, 5.2.2.7</seealso>
        public void WriteByteString(string? fieldName, byte[]? value)
        {
            if (value == null)
            {
                _writer.Write(-1);
                return;
            }

            _writer.Write(value.Length);
            _writer.Write(value);
        }

        /// <summary>
        /// Writes a XML element to the stream.
        /// </summary>
        /// <param name="fieldName">The field name.</param>
        /// <param name="value">The value.</param>
        /// <seealso href="https://reference.opcfoundation.org/v104/Core/docs/Part6/5.2.2/#5.2.2.8">OPC UA specification Part 6: Mappings, 5.2.2.8</seealso>
        public void WriteXElement(string? fieldName, XElement? value)
        {
            if (value == null)
            {
                _writer.Write(-1);
                return;
            }

            WriteByteString(null, _encoding.GetBytes(value.ToString()));
        }

        /// <summary>
        /// Writes a node id to the stream.
        /// </summary>
        /// <param name="fieldName">The field name.</param>
        /// <param name="value">The value.</param>
        /// <seealso href="https://reference.opcfoundation.org/v104/Core/docs/Part6/5.2.2/#5.2.2.9">OPC UA specification Part 6: Mappings, 5.2.2.9</seealso>
        public void WriteNodeId(string? fieldName, NodeId? value)
        {
            if (value == null)
            {
                WriteUInt16(null, 0);
                return;
            }

            ushort ns = value.NamespaceIndex;
            switch (value.IdType)
            {
                case IdType.Numeric:
                    var id = (uint)value.Identifier;
                    if (id <= 255u && ns == 0u)
                    {
                        WriteByte(null, 0x00);
                        WriteByte(null, (byte)id);
                        break;
                    }
                    else if (id <= 65535u && ns <= 255u)
                    {
                        WriteByte(null, 0x01);
                        WriteByte(null, (byte)ns);
                        WriteUInt16(null, (ushort)id);
                        break;
                    }
                    else
                    {
                        WriteByte(null, 0x02);
                        WriteUInt16(null, ns);
                        WriteUInt32(null, id);
                        break;
                    }

                case IdType.String:
                    WriteByte(null, 0x03);
                    WriteUInt16(null, ns);
                    WriteString(null, (string)value.Identifier);
                    break;

                case IdType.Guid:
                    WriteByte(null, 0x04);
                    WriteUInt16(null, ns);
                    WriteGuid(null, (Guid)value.Identifier);
                    break;

                case IdType.Opaque:
                    WriteByte(null, 0x05);
                    WriteUInt16(null, ns);
                    WriteByteString(null, (byte[])value.Identifier);
                    break;

                default:
                    throw new ServiceResultException(StatusCodes.BadEncodingError);
            }
        }

        /// <summary>
        /// Writes an expanded node id to the stream.
        /// </summary>
        /// <param name="fieldName">The field name.</param>
        /// <param name="value">The value.</param>
        /// <seealso href="https://reference.opcfoundation.org/v104/Core/docs/Part6/5.2.2/#5.2.2.10">OPC UA specification Part 6: Mappings, 5.2.2.10</seealso>
        public void WriteExpandedNodeId(string? fieldName, ExpandedNodeId? value)
        {
            if (value == null)
            {
                WriteUInt16(null, 0);
                return;
            }

            ushort ns = value.NodeId.NamespaceIndex;
            uint svr = value.ServerIndex;
            byte b = 0x00;
            if (!string.IsNullOrEmpty(value.NamespaceUri))
            {
                b |= 0x80;
                ns = 0;
            }

            if (svr > 0u)
            {
                b |= 0x40;
            }

            switch (value.NodeId.IdType)
            {
                case IdType.Numeric:
                    var id = (uint)value.NodeId.Identifier;
                    if (id <= 255u && ns == 0u)
                    {
                        WriteByte(null, b);
                        WriteByte(null, (byte)id);
                        break;
                    }
                    else if (id <= 65535u && ns <= 255u)
                    {
                        b |= 0x01;
                        WriteByte(null, b);
                        WriteByte(null, (byte)ns);
                        WriteUInt16(null, (ushort)id);
                        break;
                    }
                    else
                    {
                        b |= 0x02;
                        WriteByte(null, b);
                        WriteUInt16(null, ns);
                        WriteUInt32(null, id);
                        break;
                    }

                case IdType.String:
                    b |= 0x03;
                    WriteByte(null, b);
                    WriteUInt16(null, ns);
                    WriteString(null, (string)value.NodeId.Identifier);
                    break;

                case IdType.Guid:
                    b |= 0x04;
                    WriteByte(null, b);
                    WriteUInt16(null, ns);
                    WriteGuid(null, (Guid)value.NodeId.Identifier);
                    break;

                case IdType.Opaque:
                    b |= 0x05;
                    WriteByte(null, b);
                    WriteUInt16(null, ns);
                    WriteByteString(null, (byte[])value.NodeId.Identifier);
                    break;

                default:
                    throw new ServiceResultException(StatusCodes.BadEncodingError);
            }

            if ((b & 0x80) != 0)
            {
                WriteString(null, value.NamespaceUri);
            }

            if ((b & 0x40) != 0)
            {
                WriteUInt32(null, svr);
            }
        }

        /// <summary>
        /// Writes a status code to the stream.
        /// </summary>
        /// <param name="fieldName">The field name.</param>
        /// <param name="value">The value.</param>
        /// <seealso href="https://reference.opcfoundation.org/v104/Core/docs/Part6/5.2.2/#5.2.2.11">OPC UA specification Part 6: Mappings, 5.2.2.11</seealso>
        public void WriteStatusCode(string? fieldName, StatusCode value)
        {
            WriteUInt32(null, value.Value);
        }

        /// <summary>
        /// Writes a <see cref="DiagnosticInfo"/> object to the stream.
        /// </summary>
        /// <param name="fieldName">The field name.</param>
        /// <param name="value">The value.</param>
        /// <seealso href="https://reference.opcfoundation.org/v104/Core/docs/Part6/5.2.2/#5.2.2.12">OPC UA specification Part 6: Mappings, 5.2.2.12</seealso>
        public void WriteDiagnosticInfo(string? fieldName, DiagnosticInfo? value)
        {
            if (value == null)
            {
                WriteByte(null, 0);
                return;
            }

            byte b = 0;
            if (value.SymbolicId >= 0)
            {
                b |= 1;
            }

            if (value.NamespaceUri >= 0)
            {
                b |= 2;
            }

            if (value.Locale >= 0)
            {
                b |= 8;
            }

            if (value.LocalizedText >= 0)
            {
                b |= 4;
            }

            if (value.AdditionalInfo != null)
            {
                b |= 16;
            }

            if (value.InnerStatusCode != 0u)
            {
                b |= 32;
            }

            if (value.InnerDiagnosticInfo != null)
            {
                b |= 64;
            }

            WriteByte(null, b);
            if ((b & 1) != 0)
            {
                WriteInt32(null, value.SymbolicId);
            }

            if ((b & 2) != 0)
            {
                WriteInt32(null, value.NamespaceUri);
            }

            if ((b & 8) != 0)
            {
                WriteInt32(null, value.Locale);
            }

            if ((b & 4) != 0)
            {
                WriteInt32(null, value.LocalizedText);
            }

            if ((b & 16) != 0)
            {
                WriteString(null, value.AdditionalInfo);
            }

            if ((b & 32) != 0)
            {
                WriteStatusCode(null, value.InnerStatusCode);
            }

            if ((b & 64) != 0)
            {
                WriteDiagnosticInfo(null, value.InnerDiagnosticInfo);
            }
        }

        /// <summary>
        /// Writes a <see cref="QualifiedName"/> object to the stream.
        /// </summary>
        /// <param name="fieldName">The field name.</param>
        /// <param name="value">The value.</param>
        /// <seealso href="https://reference.opcfoundation.org/v104/Core/docs/Part6/5.2.2/#5.2.2.13">OPC UA specification Part 6: Mappings, 5.2.2.13</seealso>
        public void WriteQualifiedName(string? fieldName, QualifiedName? value)
        {
            if (value == null)
            {
                WriteUInt16(null, 0);
                WriteString(null, null);
                return;
            }

            WriteUInt16(null, value.NamespaceIndex);
            WriteString(null, value.Name);
        }

        /// <summary>
        /// Writes a <see cref="LocalizedText"/> to the stream.
        /// </summary>
        /// <param name="fieldName">The field name.</param>
        /// <param name="value">The value.</param>
        /// <seealso href="https://reference.opcfoundation.org/v104/Core/docs/Part6/5.2.2/#5.2.2.14">OPC UA specification Part 6: Mappings, 5.2.2.14</seealso>
        public void WriteLocalizedText(string? fieldName, LocalizedText? value)
        {
            if (value == null)
            {
                WriteByte(null, 0);
                return;
            }

            byte b = 0;
            if (value.Locale != null)
            {
                b |= 1;
            }

            if (value.Text != null)
            {
                b |= 2;
            }

            WriteByte(null, b);
            if ((b & 1) != 0)
            {
                WriteString(null, value.Locale);
            }

            if ((b & 2) != 0)
            {
                WriteString(null, value.Text);
            }
        }

        /// <summary>
        /// Writes a <see cref="Variant"/> value to the stream.
        /// </summary>
        /// <param name="fieldName">The field name.</param>
        /// <param name="value">The value.</param>
        /// <seealso href="https://reference.opcfoundation.org/v104/Core/docs/Part6/5.2.2/#5.2.2.16">OPC UA specification Part 6: Mappings, 5.2.2.16</seealso>
        public void WriteVariant(string? fieldName, Variant value)
        {
            var obj = value.Value;
            if (obj is null || Variant.IsNull(value))
            {
                WriteByte(null, 0);
                return;
            }

            byte b = (byte)value.Type;
            int[]? dims = value.ArrayDimensions;
            if (dims == null)
            {
                WriteByte(null, b);
                switch (value.Type)
                {
                    case VariantType.Boolean:
                        WriteBoolean(null, (bool)obj);
                        break;

                    case VariantType.SByte:
                        WriteSByte(null, (sbyte)obj);
                        break;

                    case VariantType.Byte:
                        WriteByte(null, (byte)obj);
                        break;

                    case VariantType.Int16:
                        WriteInt16(null, (short)obj);
                        break;

                    case VariantType.UInt16:
                        WriteUInt16(null, (ushort)obj);
                        break;

                    case VariantType.Int32:
                        WriteInt32(null, (int)obj);
                        break;

                    case VariantType.UInt32:
                        WriteUInt32(null, (uint)obj);
                        break;

                    case VariantType.Int64:
                        WriteInt64(null, (long)obj);
                        break;

                    case VariantType.UInt64:
                        WriteUInt64(null, (ulong)obj);
                        break;

                    case VariantType.Float:
                        WriteFloat(null, (float)obj);
                        break;

                    case VariantType.Double:
                        WriteDouble(null, (double)obj);
                        break;

                    case VariantType.String:
                        WriteString(null, (string)obj);
                        break;

                    case VariantType.DateTime:
                        WriteDateTime(null, (DateTime)obj);
                        break;

                    case VariantType.Guid:
                        WriteGuid(null, (Guid)obj);
                        break;

                    case VariantType.ByteString:
                        WriteByteString(null, (byte[])obj);
                        break;

                    case VariantType.XmlElement:
                        WriteXElement(null, (XElement)obj);
                        break;

                    case VariantType.NodeId:
                        WriteNodeId(null, (NodeId)obj);
                        break;

                    case VariantType.ExpandedNodeId:
                        WriteExpandedNodeId(null, (ExpandedNodeId)obj);
                        break;

                    case VariantType.StatusCode:
                        WriteStatusCode(null, (StatusCode)obj);
                        break;

                    case VariantType.QualifiedName:
                        WriteQualifiedName(null, (QualifiedName)obj);
                        break;

                    case VariantType.LocalizedText:
                        WriteLocalizedText(null, (LocalizedText)obj);
                        break;

                    case VariantType.ExtensionObject:
                        WriteExtensionObject(null, (ExtensionObject)obj);
                        break;

                    default:
                        throw new ServiceResultException(StatusCodes.BadEncodingError);
                }

                return;
            }

            b |= 128; // an array
            if (dims.Length == 1)
            {
                WriteByte(null, b);
                switch (value.Type)
                {
                    case VariantType.Boolean:
                        WriteBooleanArray(null, (bool[])obj);
                        break;

                    case VariantType.SByte:
                        WriteSByteArray(null, (sbyte[])obj);
                        break;

                    case VariantType.Byte:
                        WriteByteArray(null, (byte[])obj);
                        break;

                    case VariantType.Int16:
                        WriteInt16Array(null, (short[])obj);
                        break;

                    case VariantType.UInt16:
                        WriteUInt16Array(null, (ushort[])obj);
                        break;

                    case VariantType.Int32:
                        WriteInt32Array(null, (int[])obj);
                        break;

                    case VariantType.UInt32:
                        WriteUInt32Array(null, (uint[])obj);
                        break;

                    case VariantType.Int64:
                        WriteInt64Array(null, (long[])obj);
                        break;

                    case VariantType.UInt64:
                        WriteUInt64Array(null, (ulong[])obj);
                        break;

                    case VariantType.Float:
                        WriteFloatArray(null, (float[])obj);
                        break;

                    case VariantType.Double:
                        WriteDoubleArray(null, (double[])obj);
                        break;

                    case VariantType.String:
                        WriteStringArray(null, (string[])obj);
                        break;

                    case VariantType.DateTime:
                        WriteDateTimeArray(null, (DateTime[])obj);
                        break;

                    case VariantType.Guid:
                        WriteGuidArray(null, (Guid[])obj);
                        break;

                    case VariantType.ByteString:
                        WriteByteStringArray(null, (byte[][])obj);
                        break;

                    case VariantType.XmlElement:
                        WriteXElementArray(null, (XElement[])obj);
                        break;

                    case VariantType.NodeId:
                        WriteNodeIdArray(null, (NodeId[])obj);
                        break;

                    case VariantType.ExpandedNodeId:
                        WriteExpandedNodeIdArray(null, (ExpandedNodeId[])obj);
                        break;

                    case VariantType.StatusCode:
                        WriteStatusCodeArray(null, (StatusCode[])obj);
                        break;

                    case VariantType.QualifiedName:
                        WriteQualifiedNameArray(null, (QualifiedName[])obj);
                        break;

                    case VariantType.LocalizedText:
                        WriteLocalizedTextArray(null, (LocalizedText[])obj);
                        break;

                    case VariantType.ExtensionObject:
                        WriteExtensionObjectArray(null, (ExtensionObject[])obj);
                        break;

                    case VariantType.Variant:
                        WriteVariantArray(null, (Variant[])obj);
                        break;

                    default:
                        throw new ServiceResultException(StatusCodes.BadEncodingError);
                }

                return;
            }

            var a1 = (Array)obj;
            b |= 64;
            WriteByte(null, b);
            switch (value.Type)
            {
                case VariantType.Boolean:
                    WriteBooleanArray(null, FlattenArray<bool>(a1));
                    break;

                case VariantType.SByte:
                    WriteSByteArray(null, FlattenArray<sbyte>(a1));
                    break;

                case VariantType.Byte:
                    WriteByteArray(null, FlattenArray<byte>(a1));
                    break;

                case VariantType.Int16:
                    WriteInt16Array(null, FlattenArray<short>(a1));
                    break;

                case VariantType.UInt16:
                    WriteUInt16Array(null, FlattenArray<ushort>(a1));
                    break;

                case VariantType.Int32:
                    WriteInt32Array(null, FlattenArray<int>(a1));
                    break;

                case VariantType.UInt32:
                    WriteUInt32Array(null, FlattenArray<uint>(a1));
                    break;

                case VariantType.Int64:
                    WriteInt64Array(null, FlattenArray<long>(a1));
                    break;

                case VariantType.UInt64:
                    WriteUInt64Array(null, FlattenArray<ulong>(a1));
                    break;

                case VariantType.Float:
                    WriteFloatArray(null, FlattenArray<float>(a1));
                    break;

                case VariantType.Double:
                    WriteDoubleArray(null, FlattenArray<double>(a1));
                    break;

                case VariantType.String:
                    WriteStringArray(null, FlattenArray<string>(a1));
                    break;

                case VariantType.DateTime:
                    WriteDateTimeArray(null, FlattenArray<DateTime>(a1));
                    break;

                case VariantType.Guid:
                    WriteGuidArray(null, FlattenArray<Guid>(a1));
                    break;

                case VariantType.ByteString:
                    WriteByteStringArray(null, FlattenArray<byte[]>(a1));
                    break;

                case VariantType.XmlElement:
                    WriteXElementArray(null, FlattenArray<XElement>(a1));
                    break;

                case VariantType.NodeId:
                    WriteNodeIdArray(null, FlattenArray<NodeId>(a1));
                    break;

                case VariantType.ExpandedNodeId:
                    WriteExpandedNodeIdArray(null, FlattenArray<ExpandedNodeId>(a1));
                    break;

                case VariantType.StatusCode:
                    WriteStatusCodeArray(null, FlattenArray<StatusCode>(a1));
                    break;

                case VariantType.QualifiedName:
                    WriteQualifiedNameArray(null, FlattenArray<QualifiedName>(a1));
                    break;

                case VariantType.LocalizedText:
                    WriteLocalizedTextArray(null, FlattenArray<LocalizedText>(a1));
                    break;

                case VariantType.ExtensionObject:
                    WriteExtensionObjectArray(null, FlattenArray<ExtensionObject>(a1));
                    break;

                case VariantType.Variant:
                    WriteVariantArray(null, FlattenArray<Variant>(a1));
                    break;

                default:
                    throw new ServiceResultException(StatusCodes.BadEncodingError);
            }

            WriteInt32Array(null, dims);
        }

        /// <summary>
        /// Writes a <see cref="DataValue"/> to the stream.
        /// </summary>
        /// <param name="fieldName">The field name.</param>
        /// <param name="value">The value.</param>
        /// <seealso href="https://reference.opcfoundation.org/v104/Core/docs/Part6/5.2.2/#5.2.2.17">OPC UA specification Part 6: Mappings, 5.2.2.17</seealso>
        public void WriteDataValue(string? fieldName, DataValue? value)
        {
            if (value == null)
            {
                WriteByte(null, 0);
                return;
            }

            byte b = 0;
            if (!Variant.IsNull(value.Variant))
            {
                b |= 1;
            }

            if (value.StatusCode != 0u)
            {
                b |= 2;
            }

            if (value.SourceTimestamp != DateTime.MinValue)
            {
                b |= 4;
            }

            if (value.SourcePicoseconds != 0)
            {
                b |= 16;
            }

            if (value.ServerTimestamp != DateTime.MinValue)
            {
                b |= 8;
            }

            if (value.ServerPicoseconds != 0)
            {
                b |= 32;
            }

            WriteByte(null, b);
            if ((b & 1) != 0)
            {
                WriteVariant(null, value.Variant);
            }

            if ((b & 2) != 0)
            {
                WriteStatusCode(null, value.StatusCode);
            }

            if ((b & 4) != 0)
            {
                WriteDateTime(null, value.SourceTimestamp);
            }

            if ((b & 16) != 0)
            {
                WriteUInt16(null, value.SourcePicoseconds);
            }

            if ((b & 8) != 0)
            {
                WriteDateTime(null, value.ServerTimestamp);
            }

            if ((b & 32) != 0)
            {
                WriteUInt16(null, value.ServerPicoseconds);
            }
        }

        /// <summary>
        /// Writes an <see cref="ExtensionObject"/> to the stream.
        /// </summary>
        /// <param name="fieldName">The field name.</param>
        /// <param name="value">The value.</param>
        /// <seealso href="https://reference.opcfoundation.org/v104/Core/docs/Part6/5.2.2/#5.2.2.15">OPC UA specification Part 6: Mappings, 5.2.2.15</seealso>
        public void WriteExtensionObject(string? fieldName, ExtensionObject? value)
        {
            try
            {
                if (value == null || value.BodyType == BodyType.None)
                {
                    WriteNodeId(null, NodeId.Null);
                    WriteByte(null, 0x00);
                    return;
                }

                // If the body type is not none, than the type id
                // is guaranteed to be not null
                var typeId = value.TypeId!;

                if (value.BodyType == BodyType.ByteString)
                {
                    WriteNodeId(null, ExpandedNodeId.ToNodeId(typeId, _context.NamespaceUris));
                    WriteByte(null, 0x01);
                    WriteByteString(null, (byte[]?)value.Body);
                    return;
                }

                if (value.BodyType == BodyType.XmlElement)
                {
                    WriteNodeId(null, ExpandedNodeId.ToNodeId(typeId, _context.NamespaceUris));
                    WriteByte(null, 0x02);
                    WriteXElement(null, (XElement?)value.Body);
                    return;
                }

                if (value.BodyType == BodyType.Encodable)
                {
                    WriteNodeId(null, ExpandedNodeId.ToNodeId(typeId, _context.NamespaceUris));
                    WriteByte(null, 0x01); // BodyType Encodable is encoded as ByteString.
                    var pos0 = _writer.BaseStream.Position;
                    WriteInt32(null, -1);
                    var pos1 = _writer.BaseStream.Position;
                    ((IEncodable)value.Body!).Encode(this);
                    var pos2 = _writer.BaseStream.Position;
                    _writer.Seek((int)pos0, SeekOrigin.Begin);
                    WriteInt32(null, (int)(pos2 - pos1));
                    _writer.Seek((int)pos2, SeekOrigin.Begin);
                    return;
                }
            }
            catch
            {
                throw new ServiceResultException(StatusCodes.BadEncodingError);
            }
        }

        /// <summary>
        /// Writes an <see cref="ExtensionObject"/> to the stream.
        /// </summary>
        /// <param name="fieldName">The field name.</param>
        /// <param name="value">The value.</param>
        /// <seealso href="https://reference.opcfoundation.org/v104/Core/docs/Part6/5.2.2/#5.2.2.15">OPC UA specification Part 6: Mappings, 5.2.2.15</seealso>
        public void WriteExtensionObject<T>(string? fieldName, T? value)
            where T : class, IEncodable
        {
            try
            {
                if (value == null)
                {
                    WriteNodeId(null, NodeId.Null);
                    WriteByte(null, 0x00);
                    return;
                }

                var type = value.GetType();
                if (!TypeLibrary.TryGetBinaryEncodingIdFromType(type, out var binaryEncodingId))
                {
                    throw new ServiceResultException(StatusCodes.BadEncodingError);
                }

                WriteNodeId(null, ExpandedNodeId.ToNodeId(binaryEncodingId, _context.NamespaceUris));
                WriteByte(null, 0x01);
                var pos0 = _writer.BaseStream.Position;
                WriteInt32(null, -1);
                var pos1 = _writer.BaseStream.Position;
                value.Encode(this);
                var pos2 = _writer.BaseStream.Position;
                _writer.Seek((int)pos0, SeekOrigin.Begin);
                WriteInt32(null, (int)(pos2 - pos1));
                _writer.Seek((int)pos2, SeekOrigin.Begin);
                return;
            }
            catch
            {
                throw new ServiceResultException(StatusCodes.BadEncodingError);
            }
        }

        /// <summary>
        /// Writes an <see cref="IEncodable"/> object to the stream.
        /// </summary>
        /// <param name="fieldName">The field name.</param>
        /// <param name="value">The value.</param>
        /// <seealso href="https://reference.opcfoundation.org/v104/Core/docs/Part6/5.2.6/">OPC UA specification Part 6: Mappings, 5.2.6</seealso>
        public void WriteEncodable<T>(string? fieldName, T? value)
            where T : class, IEncodable
        {
            if (value == null)
            {
                value = Activator.CreateInstance<T>();
            }

            value.Encode(this);
        }

<<<<<<< HEAD
        public void WriteMessage(IEncodable value)
        {
            try
            {
                if (!TypeLibrary.TryGetBinaryEncodingIdFromType(value.GetType(), out var id))
                {
                    throw new ServiceResultException(StatusCodes.BadEncodingError);
                }
                WriteNodeId(null, ExpandedNodeId.ToNodeId(id, _context.NamespaceUris));
                value.Encode(this);
            }
            catch
            {
                throw new ServiceResultException(StatusCodes.BadEncodingError);
            }
        }


=======
        /// <summary>
        /// Writes an enumeration value to the stream.
        /// </summary>
        /// <param name="fieldName">The field name.</param>
        /// <param name="value">The value.</param>
        /// <seealso href="https://reference.opcfoundation.org/v104/Core/docs/Part6/5.2.4/">OPC UA specification Part 6: Mappings, 5.2.4</seealso>
>>>>>>> afd69e09
        public void WriteEnumeration<T>(string? fieldName, T value)
            where T : struct, IConvertible
        {
            WriteInt32(null, Convert.ToInt32(value, CultureInfo.InvariantCulture));
        }

        /// <summary>
        /// Writes a boolean array to the stream.
        /// </summary>
        /// <param name="fieldName">The field name.</param>
        /// <param name="values">The array.</param>
        /// <seealso href="https://reference.opcfoundation.org/v104/Core/docs/Part6/5.2.2/#5.2.2.1">OPC UA specification Part 6: Mappings, 5.2.2.1</seealso>
        /// <seealso href="https://reference.opcfoundation.org/v104/Core/docs/Part6/5.2.5/">OPC UA specification Part 6: Mappings, 5.2.5</seealso>
        public void WriteBooleanArray(string? fieldName, bool[]? values)
        {
            if (TryWriteArrayLength(values))
            {
                for (int i = 0; i < values.Length; i++)
                {
                    WriteBoolean(null, values[i]);
                }
            }
        }

        /// <summary>
        /// Writes a signed byte array to the stream.
        /// </summary>
        /// <param name="fieldName">The field name.</param>
        /// <param name="values">The array.</param>
        /// <seealso href="https://reference.opcfoundation.org/v104/Core/docs/Part6/5.2.2/#5.2.2.2">OPC UA specification Part 6: Mappings, 5.2.2.2</seealso>
        /// <seealso href="https://reference.opcfoundation.org/v104/Core/docs/Part6/5.2.5/">OPC UA specification Part 6: Mappings, 5.2.5</seealso>
        public void WriteSByteArray(string? fieldName, sbyte[]? values)
        {
            if (TryWriteArrayLength(values))
            {
                for (int i = 0; i < values.Length; i++)
                {
                    WriteSByte(null, values[i]);
                }
            }
        }

        /// <summary>
        /// Writes an unsigned byte array to the stream.
        /// </summary>
        /// <param name="fieldName">The field name.</param>
        /// <param name="values">The array.</param>
        /// <seealso href="https://reference.opcfoundation.org/v104/Core/docs/Part6/5.2.2/#5.2.2.2">OPC UA specification Part 6: Mappings, 5.2.2.2</seealso>
        /// <seealso href="https://reference.opcfoundation.org/v104/Core/docs/Part6/5.2.5/">OPC UA specification Part 6: Mappings, 5.2.5</seealso>
        public void WriteByteArray(string? fieldName, byte[]? values)
        {
            if (TryWriteArrayLength(values))
            {
                for (int i = 0; i < values.Length; i++)
                {
                    WriteByte(null, values[i]);
                }
            }
        }

        /// <summary>
        /// Writes a signed short array to the stream.
        /// </summary>
        /// <param name="fieldName">The field name.</param>
        /// <param name="values">The array.</param>
        /// <seealso href="https://reference.opcfoundation.org/v104/Core/docs/Part6/5.2.2/#5.2.2.2">OPC UA specification Part 6: Mappings, 5.2.2.2</seealso>
        /// <seealso href="https://reference.opcfoundation.org/v104/Core/docs/Part6/5.2.5/">OPC UA specification Part 6: Mappings, 5.2.5</seealso>
        public void WriteInt16Array(string? fieldName, short[]? values)
        {
            if (TryWriteArrayLength(values))
            {
                for (int i = 0; i < values.Length; i++)
                {
                    WriteInt16(null, values[i]);
                }
            }
        }

        /// <summary>
        /// Writes an unsigned short array to the stream.
        /// </summary>
        /// <param name="fieldName">The field name.</param>
        /// <param name="values">The array.</param>
        /// <seealso href="https://reference.opcfoundation.org/v104/Core/docs/Part6/5.2.2/#5.2.2.2">OPC UA specification Part 6: Mappings, 5.2.2.2</seealso>
        /// <seealso href="https://reference.opcfoundation.org/v104/Core/docs/Part6/5.2.5/">OPC UA specification Part 6: Mappings, 5.2.5</seealso>
        public void WriteUInt16Array(string? fieldName, ushort[]? values)
        {
            if (TryWriteArrayLength(values))
            {
                for (int i = 0; i < values.Length; i++)
                {
                    WriteUInt16(null, values[i]);
                }
            }
        }

        /// <summary>
        /// Writes a signed integer array to the stream.
        /// </summary>
        /// <param name="fieldName">The field name.</param>
        /// <param name="values">The array.</param>
        /// <seealso href="https://reference.opcfoundation.org/v104/Core/docs/Part6/5.2.2/#5.2.2.2">OPC UA specification Part 6: Mappings, 5.2.2.2</seealso>
        /// <seealso href="https://reference.opcfoundation.org/v104/Core/docs/Part6/5.2.5/">OPC UA specification Part 6: Mappings, 5.2.5</seealso>
        public void WriteInt32Array(string? fieldName, int[]? values)
        {
            if (TryWriteArrayLength(values))
            {
                for (int i = 0; i < values.Length; i++)
                {
                    WriteInt32(null, values[i]);
                }
            }
        }

        /// <summary>
        /// Writes an unsigned integer array to the stream.
        /// </summary>
        /// <param name="fieldName">The field name.</param>
        /// <param name="values">The array.</param>
        /// <seealso href="https://reference.opcfoundation.org/v104/Core/docs/Part6/5.2.2/#5.2.2.2">OPC UA specification Part 6: Mappings, 5.2.2.2</seealso>
        /// <seealso href="https://reference.opcfoundation.org/v104/Core/docs/Part6/5.2.5/">OPC UA specification Part 6: Mappings, 5.2.5</seealso>
        public void WriteUInt32Array(string? fieldName, uint[]? values)
        {
            if (TryWriteArrayLength(values))
            {
                for (int i = 0; i < values.Length; i++)
                {
                    WriteUInt32(null, values[i]);
                }
            }
        }

        /// <summary>
        /// Writes a signed long integer array to the stream.
        /// </summary>
        /// <param name="fieldName">The field name.</param>
        /// <param name="values">The array.</param>
        /// <seealso href="https://reference.opcfoundation.org/v104/Core/docs/Part6/5.2.2/#5.2.2.2">OPC UA specification Part 6: Mappings, 5.2.2.2</seealso>
        /// <seealso href="https://reference.opcfoundation.org/v104/Core/docs/Part6/5.2.5/">OPC UA specification Part 6: Mappings, 5.2.5</seealso>
        public void WriteInt64Array(string? fieldName, long[]? values)
        {
            if (TryWriteArrayLength(values))
            {
                for (int i = 0; i < values.Length; i++)
                {
                    WriteInt64(null, values[i]);
                }
            }
        }

        /// <summary>
        /// Writes an unsigned long integer array to the stream.
        /// </summary>
        /// <param name="fieldName">The field name.</param>
        /// <param name="values">The array.</param>
        /// <seealso href="https://reference.opcfoundation.org/v104/Core/docs/Part6/5.2.2/#5.2.2.2">OPC UA specification Part 6: Mappings, 5.2.2.2</seealso>
        /// <seealso href="https://reference.opcfoundation.org/v104/Core/docs/Part6/5.2.5/">OPC UA specification Part 6: Mappings, 5.2.5</seealso>
        public void WriteUInt64Array(string? fieldName, ulong[]? values)
        {
            if (TryWriteArrayLength(values))
            {
                for (int i = 0; i < values.Length; i++)
                {
                    WriteUInt64(null, values[i]);
                }
            }
        }

        /// <summary>
        /// Writes a floating point array to the stream.
        /// </summary>
        /// <param name="fieldName">The field name.</param>
        /// <param name="values">The array.</param>
        /// <seealso href="https://reference.opcfoundation.org/v104/Core/docs/Part6/5.2.2/#5.2.2.3">OPC UA specification Part 6: Mappings, 5.2.2.3</seealso>
        /// <seealso href="https://reference.opcfoundation.org/v104/Core/docs/Part6/5.2.5/">OPC UA specification Part 6: Mappings, 5.2.5</seealso>
        public void WriteFloatArray(string? fieldName, float[]? values)
        {
            if (TryWriteArrayLength(values))
            {
                for (int i = 0; i < values.Length; i++)
                {
                    WriteFloat(null, values[i]);
                }
            }
        }

        /// <summary>
        /// Writes a double precision floating point array to the stream.
        /// </summary>
        /// <param name="fieldName">The field name.</param>
        /// <param name="values">The array.</param>
        /// <seealso href="https://reference.opcfoundation.org/v104/Core/docs/Part6/5.2.2/#5.2.2.3">OPC UA specification Part 6: Mappings, 5.2.2.3</seealso>
        /// <seealso href="https://reference.opcfoundation.org/v104/Core/docs/Part6/5.2.5/">OPC UA specification Part 6: Mappings, 5.2.5</seealso>
        public void WriteDoubleArray(string? fieldName, double[]? values)
        {
            if (TryWriteArrayLength(values))
            {
                for (int i = 0; i < values.Length; i++)
                {
                    WriteDouble(null, values[i]);
                }
            }
        }

        /// <summary>
        /// Writes a string array to the stream.
        /// </summary>
        /// <param name="fieldName">The field name.</param>
        /// <param name="values">The array.</param>
        /// <seealso href="https://reference.opcfoundation.org/v104/Core/docs/Part6/5.2.2/#5.2.2.4">OPC UA specification Part 6: Mappings, 5.2.2.4</seealso>
        /// <seealso href="https://reference.opcfoundation.org/v104/Core/docs/Part6/5.2.5/">OPC UA specification Part 6: Mappings, 5.2.5</seealso>
        public void WriteStringArray(string? fieldName, string?[]? values)
        {
            if (TryWriteArrayLength(values))
            {
                for (int i = 0; i < values.Length; i++)
                {
                    WriteString(null, values[i]);
                }
            }
        }

        /// <summary>
        /// Writes a date time array to the stream.
        /// </summary>
        /// <param name="fieldName">The field name.</param>
        /// <param name="values">The array.</param>
        /// <seealso href="https://reference.opcfoundation.org/v104/Core/docs/Part6/5.2.2/#5.2.2.5">OPC UA specification Part 6: Mappings, 5.2.2.5</seealso>
        /// <seealso href="https://reference.opcfoundation.org/v104/Core/docs/Part6/5.2.5/">OPC UA specification Part 6: Mappings, 5.2.5</seealso>
        public void WriteDateTimeArray(string? fieldName, DateTime[]? values)
        {
            if (TryWriteArrayLength(values))
            {
                for (int i = 0; i < values.Length; i++)
                {
                    WriteDateTime(null, values[i]);
                }
            }
        }

        /// <summary>
        /// Writes a GUID array to the stream.
        /// </summary>
        /// <param name="fieldName">The field name.</param>
        /// <param name="values">The array.</param>
        /// <seealso href="https://reference.opcfoundation.org/v104/Core/docs/Part6/5.2.2/#5.2.2.6">OPC UA specification Part 6: Mappings, 5.2.2.6</seealso>
        /// <seealso href="https://reference.opcfoundation.org/v104/Core/docs/Part6/5.2.5/">OPC UA specification Part 6: Mappings, 5.2.5</seealso>
        public void WriteGuidArray(string? fieldName, Guid[]? values)
        {
            if (TryWriteArrayLength(values))
            {
                for (int i = 0; i < values.Length; i++)
                {
                    WriteGuid(null, values[i]);
                }
            }
        }

        /// <summary>
        /// Writes a byte string array to the stream.
        /// </summary>
        /// <param name="fieldName">The field name.</param>
        /// <param name="values">The array.</param>
        /// <seealso href="https://reference.opcfoundation.org/v104/Core/docs/Part6/5.2.2/#5.2.2.7">OPC UA specification Part 6: Mappings, 5.2.2.7</seealso>
        /// <seealso href="https://reference.opcfoundation.org/v104/Core/docs/Part6/5.2.5/">OPC UA specification Part 6: Mappings, 5.2.5</seealso>
        public void WriteByteStringArray(string? fieldName, byte[]?[]? values)
        {
            if (TryWriteArrayLength(values))
            {
                for (int i = 0; i < values.Length; i++)
                {
                    WriteByteString(null, values[i]);
                }
            }
        }

        /// <summary>
        /// Writes a XML element array to the stream.
        /// </summary>
        /// <param name="fieldName">The field name.</param>
        /// <param name="values">The array.</param>
        /// <seealso href="https://reference.opcfoundation.org/v104/Core/docs/Part6/5.2.2/#5.2.2.8">OPC UA specification Part 6: Mappings, 5.2.2.8</seealso>
        /// <seealso href="https://reference.opcfoundation.org/v104/Core/docs/Part6/5.2.5/">OPC UA specification Part 6: Mappings, 5.2.5</seealso>
        public void WriteXElementArray(string? fieldName, XElement?[]? values)
        {
            if (TryWriteArrayLength(values))
            {
                for (int i = 0; i < values.Length; i++)
                {
                    WriteXElement(null, values[i]);
                }
            }
        }

        /// <summary>
        /// Writes a node id array to the stream.
        /// </summary>
        /// <param name="fieldName">The field name.</param>
        /// <param name="values">The array.</param>
        /// <seealso href="https://reference.opcfoundation.org/v104/Core/docs/Part6/5.2.2/#5.2.2.9">OPC UA specification Part 6: Mappings, 5.2.2.9</seealso>
        /// <seealso href="https://reference.opcfoundation.org/v104/Core/docs/Part6/5.2.5/">OPC UA specification Part 6: Mappings, 5.2.5</seealso>
        public void WriteNodeIdArray(string? fieldName, NodeId?[]? values)
        {
            if (TryWriteArrayLength(values))
            {
                for (int i = 0; i < values.Length; i++)
                {
                    WriteNodeId(null, values[i]);
                }
            }
        }

        /// <summary>
        /// Writes an expanded node id array to the stream.
        /// </summary>
        /// <param name="fieldName">The field name.</param>
        /// <param name="values">The array.</param>
        /// <seealso href="https://reference.opcfoundation.org/v104/Core/docs/Part6/5.2.2/#5.2.2.10">OPC UA specification Part 6: Mappings, 5.2.2.10</seealso>
        /// <seealso href="https://reference.opcfoundation.org/v104/Core/docs/Part6/5.2.5/">OPC UA specification Part 6: Mappings, 5.2.5</seealso>
        public void WriteExpandedNodeIdArray(string? fieldName, ExpandedNodeId?[]? values)
        {
            if (TryWriteArrayLength(values))
            {
                for (int i = 0; i < values.Length; i++)
                {
                    WriteExpandedNodeId(null, values[i]);
                }
            }
        }

        /// <summary>
        /// Writes a status code array to the stream.
        /// </summary>
        /// <param name="fieldName">The field name.</param>
        /// <param name="values">The array.</param>
        /// <seealso href="https://reference.opcfoundation.org/v104/Core/docs/Part6/5.2.2/#5.2.2.11">OPC UA specification Part 6: Mappings, 5.2.2.11</seealso>
        /// <seealso href="https://reference.opcfoundation.org/v104/Core/docs/Part6/5.2.5/">OPC UA specification Part 6: Mappings, 5.2.5</seealso>
        public void WriteStatusCodeArray(string? fieldName, StatusCode[]? values)
        {
            if (TryWriteArrayLength(values))
            {
                for (int i = 0; i < values.Length; i++)
                {
                    WriteStatusCode(null, values[i]);
                }
            }
        }

        /// <summary>
        /// Writes a <see cref="DiagnosticInfo"/> object array to the stream.
        /// </summary>
        /// <param name="fieldName">The field name.</param>
        /// <param name="values">The array.</param>
        /// <seealso href="https://reference.opcfoundation.org/v104/Core/docs/Part6/5.2.2/#5.2.2.12">OPC UA specification Part 6: Mappings, 5.2.2.12</seealso>
        /// <seealso href="https://reference.opcfoundation.org/v104/Core/docs/Part6/5.2.5/">OPC UA specification Part 6: Mappings, 5.2.5</seealso>
        public void WriteDiagnosticInfoArray(string? fieldName, DiagnosticInfo?[]? values)
        {
            if (TryWriteArrayLength(values))
            {
                for (int i = 0; i < values.Length; i++)
                {
                    WriteDiagnosticInfo(null, values[i]);
                }
            }
        }

        /// <summary>
        /// Writes a <see cref="QualifiedName"/> array to the stream.
        /// </summary>
        /// <param name="fieldName">The field name.</param>
        /// <param name="values">The array.</param>
        /// <seealso href="https://reference.opcfoundation.org/v104/Core/docs/Part6/5.2.2/#5.2.2.13">OPC UA specification Part 6: Mappings, 5.2.2.13</seealso>
        /// <seealso href="https://reference.opcfoundation.org/v104/Core/docs/Part6/5.2.5/">OPC UA specification Part 6: Mappings, 5.2.5</seealso>
        public void WriteQualifiedNameArray(string? fieldName, QualifiedName?[]? values)
        {
            if (TryWriteArrayLength(values))
            {
                for (int i = 0; i < values.Length; i++)
                {
                    WriteQualifiedName(null, values[i]);
                }
            }
        }

        /// <summary>
        /// Writes a <see cref="LocalizedText"/> array to the stream.
        /// </summary>
        /// <param name="fieldName">The field name.</param>
        /// <param name="values">The array.</param>
        /// <seealso href="https://reference.opcfoundation.org/v104/Core/docs/Part6/5.2.2/#5.2.2.14">OPC UA specification Part 6: Mappings, 5.2.2.14</seealso>
        /// <seealso href="https://reference.opcfoundation.org/v104/Core/docs/Part6/5.2.5/">OPC UA specification Part 6: Mappings, 5.2.5</seealso>
        public void WriteLocalizedTextArray(string? fieldName, LocalizedText?[]? values)
        {
            if (TryWriteArrayLength(values))
            {
                for (int i = 0; i < values.Length; i++)
                {
                    WriteLocalizedText(null, values[i]);
                }
            }
        }

        /// <summary>
        /// Writes a <see cref="Variant"/> array to the stream.
        /// </summary>
        /// <param name="fieldName">The field name.</param>
        /// <param name="values">The array.</param>
        /// <seealso href="https://reference.opcfoundation.org/v104/Core/docs/Part6/5.2.2/#5.2.2.16">OPC UA specification Part 6: Mappings, 5.2.2.16</seealso>
        /// <seealso href="https://reference.opcfoundation.org/v104/Core/docs/Part6/5.2.5/">OPC UA specification Part 6: Mappings, 5.2.5</seealso>
        public void WriteVariantArray(string? fieldName, Variant[]? values)
        {
            if (TryWriteArrayLength(values))
            {
                for (int i = 0; i < values.Length; i++)
                {
                    WriteVariant(null, values[i]);
                }
            }
        }

        /// <summary>
        /// Writes a <see cref="DataValue"/> array to the stream.
        /// </summary>
        /// <param name="fieldName">The field name.</param>
        /// <param name="values">The array.</param>
        /// <seealso href="https://reference.opcfoundation.org/v104/Core/docs/Part6/5.2.2/#5.2.2.17">OPC UA specification Part 6: Mappings, 5.2.2.17</seealso>
        /// <seealso href="https://reference.opcfoundation.org/v104/Core/docs/Part6/5.2.5/">OPC UA specification Part 6: Mappings, 5.2.5</seealso>
        public void WriteDataValueArray(string? fieldName, DataValue?[]? values)
        {
            if (TryWriteArrayLength(values))
            {
                for (int i = 0; i < values.Length; i++)
                {
                    WriteDataValue(null, values[i]);
                }
            }
        }

        /// <summary>
        /// Writes an <see cref="ExtensionObject"/> array to the stream.
        /// </summary>
        /// <param name="fieldName">The field name.</param>
        /// <param name="values">The array.</param>
        /// <seealso href="https://reference.opcfoundation.org/v104/Core/docs/Part6/5.2.2/#5.2.2.15">OPC UA specification Part 6: Mappings, 5.2.2.15</seealso>
        /// <seealso href="https://reference.opcfoundation.org/v104/Core/docs/Part6/5.2.5/">OPC UA specification Part 6: Mappings, 5.2.5</seealso>
        public void WriteExtensionObjectArray(string? fieldName, ExtensionObject?[]? values)
        {
            if (TryWriteArrayLength(values))
            {
                for (int i = 0; i < values.Length; i++)
                {
                    WriteExtensionObject(null, values[i]);
                }
            }
        }

        /// <summary>
        /// Writes an <see cref="ExtensionObject"/> array to the stream.
        /// </summary>
        /// <param name="fieldName">The field name.</param>
        /// <param name="values">The array.</param>
        /// <seealso href="https://reference.opcfoundation.org/v104/Core/docs/Part6/5.2.2/#5.2.2.15">OPC UA specification Part 6: Mappings, 5.2.2.15</seealso>
        /// <seealso href="https://reference.opcfoundation.org/v104/Core/docs/Part6/5.2.5/">OPC UA specification Part 6: Mappings, 5.2.5</seealso>
        public void WriteExtensionObjectArray<T>(string? fieldName, T?[]? values)
            where T : class?, IEncodable
        {
            if (TryWriteArrayLength(values))
            {
                for (int i = 0; i < values.Length; i++)
                {
                    WriteExtensionObject(null, values[i]);
                }
            }
        }

        /// <summary>
        /// Writes an <see cref="IEncodable"/> array to the stream.
        /// </summary>
        /// <param name="fieldName">The field name.</param>
        /// <param name="values">The array.</param>
        /// <seealso href="https://reference.opcfoundation.org/v104/Core/docs/Part6/5.2.6/">OPC UA specification Part 6: Mappings, 5.2.6</seealso>
        /// <seealso href="https://reference.opcfoundation.org/v104/Core/docs/Part6/5.2.5/">OPC UA specification Part 6: Mappings, 5.2.5</seealso>
        public void WriteEncodableArray<T>(string? fieldName, T?[]? values)
            where T : class?, IEncodable
        {
            if (TryWriteArrayLength(values))
            {
                for (int i = 0; i < values.Length; i++)
                {
                    WriteEncodable(null, values[i]);
                }
            }
        }

        /// <summary>
        /// Writes an enumeration array to the stream.
        /// </summary>
        /// <param name="fieldName">The field name.</param>
        /// <param name="values">The array.</param>
        /// <seealso href="https://reference.opcfoundation.org/v104/Core/docs/Part6/5.2.4/">OPC UA specification Part 6: Mappings, 5.2.4</seealso>
        /// <seealso href="https://reference.opcfoundation.org/v104/Core/docs/Part6/5.2.5/">OPC UA specification Part 6: Mappings, 5.2.5</seealso>
        public void WriteEnumerationArray<T>(string? fieldName, T[]? values)
            where T : struct, IConvertible
        {
            if (TryWriteArrayLength(values))
            {
                for (int i = 0; i < values.Length; i++)
                {
                    WriteEnumeration(null, values[i]);
                }
            }
        }

        public void Write(byte[] buffer, int index, int count)
        {
            _writer.Write(buffer, index, count);
        }

        private bool TryWriteArrayLength<T>([NotNullWhen(returnValue: true)] T[]? values)
        {
            if (values == null)
            {
                WriteInt32(null, -1);
                return false;
            }

            WriteInt32(null, values.Length);
            return true;
        }

        private T[] FlattenArray<T>(Array a1)
        {
            return a1.Cast<T>().ToArray();
        }
    }
}<|MERGE_RESOLUTION|>--- conflicted
+++ resolved
@@ -1094,7 +1094,6 @@
             value.Encode(this);
         }
 
-<<<<<<< HEAD
         public void WriteMessage(IEncodable value)
         {
             try
@@ -1112,15 +1111,12 @@
             }
         }
 
-
-=======
         /// <summary>
         /// Writes an enumeration value to the stream.
         /// </summary>
         /// <param name="fieldName">The field name.</param>
         /// <param name="value">The value.</param>
         /// <seealso href="https://reference.opcfoundation.org/v104/Core/docs/Part6/5.2.4/">OPC UA specification Part 6: Mappings, 5.2.4</seealso>
->>>>>>> afd69e09
         public void WriteEnumeration<T>(string? fieldName, T value)
             where T : struct, IConvertible
         {
